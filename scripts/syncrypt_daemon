#!/usr/bin/env python
import argparse
import asyncio
import logging
import logging.config
import os.path
import sys
import time

import smokesignal
from syncrypt.app import SyncryptApp
from syncrypt.config import AppConfig, Config
from syncrypt.models import Vault
from syncrypt.utils.daemon import Daemon
from syncrypt.utils.logging import setup_logging

# Register builtins
import syncrypt.builtins.sqlite_log

LOGLEVELS = ['CRITICAL', 'ERROR', 'WARN', 'INFO', 'DEBUG']

parser = argparse.ArgumentParser(description='Run Syncrypt client')
parser.add_argument('-d,--detach', action='store_true',
        dest='detach', help='Detach from console')
parser.add_argument('-c,--config', action='store', type=str,
        dest='config', help='Config file')
parser.add_argument('-l', metavar='LOGLEVEL', type=str, default='INFO',
        dest='loglevel', choices=LOGLEVELS, help='Log level: ' + ', '.join(LOGLEVELS))

config = parser.parse_args()

app_config = AppConfig(config.config)

# setup logging
log_dir = os.path.join(app_config.config_dir, 'logs')
os.makedirs(log_dir, exist_ok=True)
setup_logging(config.loglevel, logfile=os.path.join(log_dir, 'syncrypt_daemon.log'))

def run_syncrypt():
    app = SyncryptApp(app_config)

    smokesignal.emit('pre_setup', app=app)

    loop = asyncio.get_event_loop()
<<<<<<< HEAD
    loop.run_until_complete(app.initialize(with_api=True))

    smokesignal.emit('post_setup', app=app)

=======
>>>>>>> 91fff1b1
    loop.run_until_complete(app.start())
    loop.run_until_complete(app.initialize())
    loop.run_until_complete(app.wait_for_shutdown())

    smokesignal.emit('shutdown', app=app)

    return app.restart_flag

if config.detach:
    class SyncryptDaemon(Daemon):
        def run(self):
            while run_syncrypt():
                time.sleep(2)
    syncryptd = SyncryptDaemon('/tmp/syncrypt.pid')
    getattr(syncryptd, config.command)()
else:
    while run_syncrypt():
        time.sleep(2)
<|MERGE_RESOLUTION|>--- conflicted
+++ resolved
@@ -42,15 +42,11 @@
     smokesignal.emit('pre_setup', app=app)
 
     loop = asyncio.get_event_loop()
-<<<<<<< HEAD
-    loop.run_until_complete(app.initialize(with_api=True))
+    loop.run_until_complete(app.start())
+    loop.run_until_complete(app.initialize())
 
     smokesignal.emit('post_setup', app=app)
 
-=======
->>>>>>> 91fff1b1
-    loop.run_until_complete(app.start())
-    loop.run_until_complete(app.initialize())
     loop.run_until_complete(app.wait_for_shutdown())
 
     smokesignal.emit('shutdown', app=app)

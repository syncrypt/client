--- conflicted
+++ resolved
@@ -67,14 +67,10 @@
         'umsgpack',
         'colorlog',
         'hachiko',
-<<<<<<< HEAD
         'pyqt5',
-        'python-snappy'
-=======
         'python-snappy',
         'erlastic',
         'bert==2.1.0'
->>>>>>> 97bb7c60
     ],
 
     # List additional groups of dependencies here (e.g. development

--- conflicted
+++ resolved
@@ -65,21 +65,20 @@
     # rewriter
     return {str(k): bert_val(v) for (k, v) in bert_dict.items()}
 
-<<<<<<< HEAD
-class BinaryStorageLoggerAdapter(logging.LoggerAdapter):
-    def __init__(self, storage, *args):
-        self.storage = storage
-        super(BinaryStorageLoggerAdapter, self).__init__(*args, {})
+
+class BinaryStorageConnectionLoggerAdapter(logging.LoggerAdapter):
+    def __init__(self, connection, *args):
+        self.connection = connection
+        super(BinaryStorageConnectionLoggerAdapter, self).__init__(*args, {})
 
     def process(self, msg, kwargs):
-        if self.storage.vault is None:
+        if self.connection.vault and self.connection.vault.config.id:
+            return (msg, dict(kwargs, extra={
+                    'vault_id': self.connection.vault.config.id
+                }))
+        else:
             return (msg, kwargs)
-        else:
-            return (msg, dict(kwargs, extra={
-                    'vault_id': self.storage.vault.config.id
-                }))
-=======
->>>>>>> 91fff1b1
+
 
 class BinaryStorageConnection(object):
     '''
@@ -94,6 +93,7 @@
         self.manager = manager
         self.writer = None
         self.reader = None
+        self.logger = BinaryStorageConnectionLoggerAdapter(self, logger)
 
         # State
         self.vault = None
@@ -101,11 +101,6 @@
         self.available.clear()
         self.connected = False
         self.connecting = False
-<<<<<<< HEAD
-        self.writer = None
-        self.reader = None
-        self.logger = self.storage.logger
-=======
 
     @property
     def state(self):
@@ -118,7 +113,6 @@
             return 'opening'
         else:
             return 'closed'
->>>>>>> 91fff1b1
 
     def __repr__(self):
         return "<%s%s>" % (self.state,
@@ -144,21 +138,13 @@
             packet += buf
 
         if BINARY_DEBUG:
-<<<<<<< HEAD
-            self.logger.debug('[READ] Serialized: %s', packet)
-=======
             logger.debug('[READ] Serialized: %s', packet)
 
->>>>>>> 91fff1b1
         decoded = bert.decode(packet)
 
         if BINARY_DEBUG:
-<<<<<<< HEAD
             self.logger.debug('[READ] Unserialized: %s', decoded)
-=======
-            logger.debug('[READ] Unserialized: %s', decoded)
-
->>>>>>> 91fff1b1
+
         if assert_ok and decoded[0] != Atom('ok'):
             if decoded[0] == Atom('error'):
                 raise ServerError(decoded[1:])
@@ -187,35 +173,20 @@
         yield from self.writer.drain()
 
     @asyncio.coroutine
-<<<<<<< HEAD
-    def connect(self):
-        if self.storage.ssl:
-            sc = ssl.create_default_context(ssl.Purpose.SERVER_AUTH, cadata=ROOT_CA_DATA)
-            if not self.storage.ssl_verify or self.storage.host in ('127.0.0.1', 'localhost'):
-                self.logger.warn('Continuing without verifying SSL cert')
-                sc.check_hostname = False
-                sc.verify_mode = ssl.CERT_NONE
-        else:
-            sc = None
-
-        self.logger.debug('Connecting to server %s:%d ssl=%s...', self.storage.host,
-                int(self.storage.port), bool(sc))
-=======
     def connect(self, vault=None):
 
         if not self.connected:
             if self.manager.ssl:
                 sc = ssl.create_default_context(ssl.Purpose.SERVER_AUTH, cafile=certifi.where())
                 if not self.manager.ssl_verify or self.manager.host in ('127.0.0.1', 'localhost'):
-                    logger.warn('Continuing without verifying SSL cert')
+                    self.logger.warn('Continuing without verifying SSL cert')
                     sc.check_hostname = False
                     sc.verify_mode = ssl.CERT_NONE
             else:
                 sc = None
 
-            logger.debug('Connecting to server %s:%d ssl=%s...', self.manager.host,
+            self.logger.debug('Connecting to server %s:%d ssl=%s...', self.manager.host,
                     int(self.manager.port), bool(sc))
->>>>>>> 91fff1b1
 
             self.reader, self.writer = \
                     yield from asyncio.open_connection(self.manager.host,
@@ -224,29 +195,18 @@
             version_info = yield from self.read_term()
             self.server_version = version_info[1].decode()
 
-<<<<<<< HEAD
-        client_version = '%s' % __version__
-        client_ident = (__project__, client_version)
-        self.logger.debug('Identifying to server as %s', client_ident)
-        yield from self.write_term('hello', client_ident)
-=======
             client_version = '%s' % __version__
             client_ident = (__project__, client_version)
-            logger.debug('Identifying to server as %s', client_ident)
+            self.logger.debug('Identifying to server as %s', client_ident)
             yield from self.write_term('hello', client_ident)
->>>>>>> 91fff1b1
 
             yield from self.read_term() # expect OK
 
-<<<<<<< HEAD
-        self.logger.debug('Connected (client: %s; server; %s)', client_version, self.server_version)
-=======
-            logger.debug('Connected (client: %s; server; %s)', client_version, self.server_version)
+            self.logger.debug('Connected (client: %s; server; %s)', client_version, self.server_version)
 
         self.vault = vault
         if vault and vault.config.id:
             logger.debug('Login to vault %s', vault.config.id)
->>>>>>> 91fff1b1
 
         auth = self.vault and self.vault.config.get('remote.auth')
 
@@ -301,13 +261,8 @@
                 response = yield from self.read_term(assert_ok=False)
 
                 if response[0] == Atom('ok'):
-<<<<<<< HEAD
-                    self.storage.auth = response[2].decode(self.storage.vault.config.encoding)
+                    auth = response[2].decode(self.vault.config.encoding)
                     self.logger.info('Created vault %s', response[1])
-=======
-                    auth = response[2].decode(self.vault.config.encoding)
-                    logger.info('Created vault %s', response[1])
->>>>>>> 91fff1b1
                     with vault.config.update_context():
                         vault.config.update('remote', {
                             'auth': auth
@@ -474,11 +429,7 @@
 
     @asyncio.coroutine
     def vault_metadata(self):
-<<<<<<< HEAD
-        self.logger.debug('Getting metadata for %s', self.storage.vault)
-=======
-        logger.debug('Getting metadata for %s', self.vault)
->>>>>>> 91fff1b1
+        self.logger.debug('Getting metadata for %s', self.vault)
 
         yield from self.write_term('vault_metadata')
 
@@ -492,11 +443,7 @@
         if not metadata is None:
             yield from self.vault.write_encrypted_metadata(Once(metadata))
         else:
-<<<<<<< HEAD
-            self.logger.warn('Empty metadata for %s', self.storage.vault)
-=======
-            logger.warn('Empty metadata for %s', self.vault)
->>>>>>> 91fff1b1
+            self.logger.warn('Empty metadata for %s', self.vault)
 
     @asyncio.coroutine
     def user_info(self):
@@ -518,11 +465,7 @@
         vault = self.vault
         metadata = yield from vault.encrypted_metadata_reader().readall()
 
-<<<<<<< HEAD
-        self.logger.debug('Setting metadata for %s (%d bytes)', self.storage.vault,
-=======
-        logger.debug('Setting metadata for %s (%d bytes)', self.vault,
->>>>>>> 91fff1b1
+        self.logger.debug('Setting metadata for %s (%d bytes)', self.vault,
                 len(metadata))
 
         # upload metadata
@@ -533,13 +476,8 @@
 
     @asyncio.coroutine
     def changes(self, since_rev, to_rev, queue, verbose=False):
-<<<<<<< HEAD
         self.logger.info('Getting a list of changes for %s (%s to %s)',
-                self.storage.vault, since_rev or 'earliest', to_rev or 'latest')
-=======
-        logger.info('Getting a list of changes for %s (%s to %s)',
                 self.vault, since_rev or 'earliest', to_rev or 'latest')
->>>>>>> 91fff1b1
 
         if verbose:
             yield from self.write_term('changes_with_email', since_rev, to_rev)
@@ -612,11 +550,7 @@
     @asyncio.coroutine
     def list_files(self, queue):
 
-<<<<<<< HEAD
-        self.logger.info('Getting a list of files for vault %s', self.storage.vault)
-=======
-        logger.info('Getting a list of files for vault %s', self.vault)
->>>>>>> 91fff1b1
+        self.logger.info('Getting a list of files for vault %s', self.vault)
 
         yield from self.write_term('list_files')
 
@@ -776,13 +710,8 @@
 
     @asyncio.coroutine
     def delete_vault(self):
-<<<<<<< HEAD
-        vault = self.storage.vault
+        vault = self.vault
         self.logger.info('Wiping vault: %s', vault.config.id)
-=======
-        vault = self.vault
-        logger.info('Wiping vault: %s', vault.config.id)
->>>>>>> 91fff1b1
 
         # download key and file
         yield from self.write_term('delete_vault', vault.config.id)
@@ -792,6 +721,8 @@
         '''
         Generic API call
         '''
+        if name in ('logger',):
+            raise ValueError("x")
         @asyncio.coroutine
         def myco(*args, **kwargs):
             self.logger.info('Calling generic API %s/%d', name, len(args))
@@ -889,9 +820,6 @@
 
         for conn in self.slots:
             if conn.connected and conn.available.is_set():
-<<<<<<< HEAD
-                self.backend.logger.debug('Found an available connection!')
-=======
                 conn.available.clear()
                 if conn.vault != vault:
                     logger.debug('Found an available connection, but we need to switch the vault to %s', vault)
@@ -901,7 +829,6 @@
                     logger.debug('Found an available connection for %s', vault)
                 else:
                     logger.debug('Found an available connection')
->>>>>>> 91fff1b1
                 conn.available.clear()
                 return conn
 
@@ -950,17 +877,6 @@
     def __init__(self, vault=None, auth=None, host=None, port=None,
             concurrency=None, username=None, password=None, ssl=True,
             ssl_verify=True):
-<<<<<<< HEAD
-
-        self.logger = BinaryStorageLoggerAdapter(self, logger)
-
-        self.host = host
-        self.port = port
-        self.ssl = ssl
-        self.ssl_verify = ssl_verify
-        self.vault = vault
-=======
->>>>>>> 91fff1b1
 
         assert isinstance(ssl, bool)
         assert isinstance(ssl_verify, bool)
@@ -984,13 +900,6 @@
         self.vault = vault
         self.auth = auth
 
-<<<<<<< HEAD
-        self.buf_size = 10 * 1024
-        self.concurrency = int(concurrency)
-        self.manager = BinaryStorageManager(self, self.concurrency)
-
-=======
->>>>>>> 91fff1b1
         super(BinaryStorageBackend, self).__init__(vault)
 
     @property
@@ -1023,7 +932,7 @@
                 #with self.vault.config.update_context():
                 #    self.vault.config.update('remote', {'auth': self.auth})
                 self.invalid_auth = False
-                self.logger.info('Successfully logged in and stored auth token')
+                conn.logger.info('Successfully logged in and stored auth token')
         except StorageBackendInvalidAuth:
             self.invalid_auth = True
             raise
@@ -1037,13 +946,13 @@
             with (yield from self._acquire_connection()) as conn:
                 self.invalid_auth = False
                 version = yield from conn.version()
-                self.logger.debug('Logged in to server (version %s)', version)
+                conn.logger.debug('Logged in to server (version %s)', version)
 
     @asyncio.coroutine
     def vault_size(self, vault):
         with (yield from self._acquire_connection()) as conn:
             size = yield from conn.vault_size(vault)
-            self.logger.debug('Vault size is: %s', format_size(size))
+            conn.logger.debug('Vault size is: %s', format_size(size))
             return size
 
     @asyncio.coroutine
@@ -1089,7 +998,7 @@
             try:
                 yield from conn.download(bundle)
             except UnsuccessfulResponse:
-                self.logger.error('Could not download bundle: %s', str(bundle))
+                conn.logger.error('Could not download bundle: %s', str(bundle))
 
     def __getattr__(self, name):
         @asyncio.coroutine

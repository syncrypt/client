# Always prefer setuptools over distutils
import os
import sys
from codecs import open
from distutils.core import Command, setup
from os import path

from setuptools import find_packages, setup

__name__ = 'syncrypt'
__version__ = '0.4.0'

here = path.abspath(path.dirname(__file__))

cmdclass = {}

# import build_ui
try:
    from pyqt_distutils.build_ui import build_ui
    cmdclass['build_ui'] = build_ui
except ImportError:
    build_ui = None  # user won't have pyqt_distutils when deploying

# Get the long description from the README file
with open(path.join(here, 'README.md'), encoding='utf-8') as f:
    long_description = f.read()

class DistCommand(Command):
    description = "packages syncrypt client for the current platform"
    user_options = []

    def initialize_options(self): pass

    def finalize_options(self):
        self.cwd = os.getcwd()

    def run(self):
        import platform

        assert os.getcwd() == self.cwd, 'Must be in package root: %s' % self.cwd
        zipname = '{name}-{version}.{platform}-{machine}.zip'.format(
                name=__name__,
                version=__version__,
                platform=platform.system().lower(),
                machine=platform.machine()
        )
        if platform.system().lower() == 'windows':
            os.system('pyinstaller --onefile scripts/syncrypt')
            os.system('pyinstaller --onefile scripts/syncrypt_daemon')
        else:
            os.system('rm -rf ./dist/syncrypt')
            os.system('PYTHONPATH=lib/python3.5/site-packages/ pyinstaller syncrypt.spec')
            os.system('mkdir ./dist/syncrypt')
            os.system('cp README.md LICENSE ./dist/syncrypt')
            os.system('cp dist/syncrypt-bin ./dist/syncrypt/syncrypt')
            os.system('cp dist/syncrypt_daemon ./dist/syncrypt/syncrypt_daemon')
            os.system('cp dist-files/* ./dist/syncrypt/')
            os.system('cd dist; rm -f {0}; zip {0} -r ./syncrypt'.format(zipname))
            os.system('cd dist; shasum -a 256 {0} > {0}.sha256'.format(zipname))
        print("Generated {0}".format(os.path.join('dist', zipname)))

cmdclass['dist'] = DistCommand

setup(
    name=__name__,

    # Versions should comply with PEP440.  For a discussion on single-sourcing
    # the version across setup.py and the project code, see
    # https://packaging.python.org/en/latest/single_source_version.html
    version=__version__,

    description='Syncrypt client',
    long_description=long_description,

    # The project's main homepage.
    url='https://github.com/syncrypt/client',

    # Author details
    author='Syncrypt UG',
    author_email='support@syncrypt.space',

    # See https://pypi.python.org/pypi?%3Aaction=list_classifiers
    classifiers=[
        'License :: OSI Approved :: GNU General Public License v3 (GPLv3)',

        'Intended Audience :: End Users/Desktop',

        'Development Status :: 3 - Alpha',

        'Topic :: Communications :: File Sharing',
        'Topic :: System :: Archiving',

        'Programming Language :: Python :: 3',
    ],

    # You can just specify the packages manually here if your project is
    # simple. Or you can use find_packages().
    packages=find_packages(exclude=['contrib', 'docs', 'tests']),

    scripts=[
        'scripts/syncrypt',
        'scripts/syncrypt_daemon',
    ],

    # Alternatively, if you want to distribute just a my_module.py, uncomment
    # this:
    #   py_modules=["my_module"],

    # List run-time dependencies here.  These will be installed by pip when
    # your project is installed. For an analysis of "install_requires" vs pip's
    # requirements files see:
    # https://packaging.python.org/en/latest/requirements.html
    install_requires=[
        'aiofiles',
        'aiohttp',
        'colorlog',
        'erlastic',
        'hachiko',
        'iso8601',
        'msgpack-python>=0.4.0',
        'pycrypto',
        'python-snappy',
<<<<<<< HEAD
        'smokesignal',
=======
        'erlastic',
        'certifi',
>>>>>>> 91fff1b1
        'tzlocal',
        'umsgpack'
    ],

    # List additional groups of dependencies here (e.g. development
    # dependencies). You can install these using the following syntax,
    # for example:
    # $ pip install -e .[dev,test]
    extras_require={
        'dist': [
            'pyinstaller==3.1',
            'six',
            'packaging'
        ],
        'test': [
            'pytest-runner',
            'pytest>=2.8.0',
            'asynctest',
            'hypothesis'
        ],
        'uvloop': [
            'uvloop'
        ]
    },

    cmdclass=cmdclass
)<|MERGE_RESOLUTION|>--- conflicted
+++ resolved
@@ -120,12 +120,9 @@
         'msgpack-python>=0.4.0',
         'pycrypto',
         'python-snappy',
-<<<<<<< HEAD
         'smokesignal',
-=======
         'erlastic',
         'certifi',
->>>>>>> 91fff1b1
         'tzlocal',
         'umsgpack'
     ],
